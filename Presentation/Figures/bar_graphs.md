---
title: Bar Graphs
parent: Figures
grand_parent: Presentation ## Optional for indexing
has_children: false
nav_order: 1
mathjax: true
---

# Introduction

This is a brief tutorial on how to make bar graphs. It also provides a little information on how to stylize bar graphs to make them look better. There are a plethora of options to make a bar graph look like the visualization that you want it to. Lets dive in!

# Implementations

## Python

There are many plotting libraries in Python, including *declarative* (say what you want) and *imperative* (build what you want) options.

In the example below, we'll explore several different options for plotting bar chart data. For even greater control over plot elements, users may want to explore the [**matplotlib**](https://matplotlib.org/3.1.1/index.html) library (and its bar chart functionality [here](https://matplotlib.org/3.3.2/api/_as_gen/matplotlib.pyplot.bar.html)), but the examples below will cover most use cases.

By far the quickest way to plot a bar chart is to use data analysis package [**pandas**](https://pandas.pydata.org/)' built-in bar chart option.


```python
import pandas as pd

df = pd.read_csv("https://vincentarelbundock.github.io/Rdatasets/csv/DAAG/Manitoba.lakes.csv", index_col=0)

df.plot.bar(y='area', legend=False, title='Area of lakes in Manitoba');
```

![png](https://github.com/LOST-STATS/LOST-STATS.github.io/raw/master/Presentation/Figures/Images/bar_plot_graphs/bar_py_1.png)

This produces a functional, if not hugely attractive, plot. Calling the function without the `y='area'` keyword argument causes **pandas** to plot two columns for each lake based on the two variables in the dataframe, one for area and one for elevation (while sharing the same y-axis).

**pandas** uses the plotting library [**matplotlib**](https://matplotlib.org/) under the hood. Many extra configuration options are available using **matplotlib**. In this case, let's just tidy the plot up a bit by applying a style, adding in a label, and putting the title on the left.

```python
import matplotlib.pyplot as plt

plt.style.use('seaborn')

ax = df.plot.bar(y='area', legend=False, ylabel='Area', rot=15)
ax.set_title('Area of lakes in Manitoba', loc='left');
```


![png](https://github.com/LOST-STATS/LOST-STATS.github.io/raw/master/Presentation/Figures/Images/bar_plot_graphs/bar_py_2.png)

For more sophisticated visualisations, let's look first at the [**seaborn**](https://seaborn.pydata.org/) library. We'll use the tips dataset.

Note that if seaborn finds more than one row per category for the bar chart, it will automatically create error bars based on the standard deviation of your data.

Although it is declarative, **seaborn** is built on **matplotlib** (like **pandas** built-in plots), so finer control of plots is available should it be needed. (Like `df.plot.bar`, `sns.barplot` returns an `ax` object when not used with the `;` character.)


```python
import seaborn as sns

tips = sns.load_dataset("tips")

sns.barplot(x="day", y="total_bill", hue="sex", data=tips);
```

![png](https://github.com/LOST-STATS/LOST-STATS.github.io/raw/master/Presentation/Figures/Images/bar_plot_graphs/bar_py_3.png)


Yet another declarative option comes from [**plotnine**](https://plotnine.readthedocs.io/en/stable/index.html), which is a port of R's **ggplot** and so has nearly identical syntax that library.


```python
from plotnine import ggplot, geom_bar, aes, labs

(
    ggplot(tips)
    + geom_bar(aes(x='day'), colour='black', fill='blue')
    + labs(x = "Day", y = "Number", title = "Number of diners")
)
```

![png](https://github.com/LOST-STATS/LOST-STATS.github.io/raw/master/Presentation/Figures/Images/bar_plot_graphs/bar_py_4.png)


Other packages for bar charts include [**proplot**](https://proplot.readthedocs.io/en/latest/), an imperative library for  publication-quality charts that wraps **matplotlib**, and [**altair**](https://altair-viz.github.io/), a declarative library which produces high-quality, web-ready graphics.


## R


For the R demonstration, we will be calling the **tidyverse** package.

```r?example=bargraph
library(tidyverse)
library(ggplot2)
```

This tutorial will use a dataset that already exists in R, so no need to load any new data into your environment. The dataset we will use is called `starwars`, which uses data collected from the Star Wars Universe. The **tidyverse** package uses **ggplot2** to construct bar graphs. For our first example, let's look at species' appearences in Star Wars movies. Follow along below!
- First for our graph, we need write a line that calls `ggplot`. However we just use 'ggplot' to do so. Note the `+` after `ggplot()`. This `+` ties the subsequent lines together to form the graph. A common error when making any type of graph in `ggplot()` is to forget these `+` symbols at the end of a code line, so just remember to use them!
- There are a couple of steps to construct a bar graph. First we need to specify the data we want to  visulaize. We are making a bar graph, so we will use geom_bar. Since we want to use the `'starwars'` dataset, we set `data = starwars`. Remember the comma after this, otherwise an error will appear.
- Next we want to tell `ggplot` what we want to map. We use the mapping function to do this. We set mapping to the aesthetic function. `(mapping = aes(x = species))` Within the `aes` function we want to specify what we want our `x` value to be, in this case `species`. Copy the code below to make your first bar graph!

```r?example=bargraph
starwars <- read.csv("https://github.com/LOST-STATS/LOST-STATS.github.io/raw/source/Presentation/Figures/Data/Bar_Graphs/star_wars_characters.csv")

 ggplot() +
    geom_bar(data = starwars, mapping = aes(x = species))
 ```

![Unstyled R Bar Graph](https://github.com/LOST-STATS/LOST-STATS.github.io/raw/master/Presentation/Figures/Images/bar_plot_graphs/r_bar_graph_1.png)

As you can see, there are some issues. We can't tell what the individual species are on the `x` axis. We also might want to give our graph a title, maybe give it some color, etc. How do we do this? By adding additional functions to our graph!

```r?example=bargraph
ggplot(data = starwars) +
  geom_bar( mapping = aes(x = species), color = "black", fill = "blue") +
  labs(x = "Species", y = "Total", title = "Character Appearences in Movies by Species") +
  theme(axis.text.x = element_text(angle = 45, hjust = 1))
```

![Styled R Bar Graph]({{ "/Presentation/Figures/Images/bar_plot_graphs/r_bar_graph_2.png" | relative_url }})

This graph looks much more interpretable to me, though appearences are subjective. Let's look at what we did. First there are two additional parts to our mapping function, `color` and `fill`. The "`color = `" provides an outline color to the bars on the graph, while "`fill = `" provides the color within the bars. The `x` and `y` axis have been renamed, and the graph has been given a title. This was done using the `labs()` function in R. This function has additional options as well which you should explore. Finally we come to the `theme()` function in **ggplot2**. `theme()` has many options to customize any type of graph in R. For this basic tutorial, the `x` values (species) have been rotated so that they are legible compared to our first graph. Congratualtions, you have made your first bar graph in R!

There is a similar `ggplot()` function in R called `geom_col`. In `geom_col`, you can specify what you want the `y` axis to be, whereas `geom_bar` is only a count. Want more information on how to customize your graph? The Hadley Wickam book called [R for Data Science](https://r4ds.had.co.nz/) is a fantastic place to start, and best of all it's free!

## Stata

Stata, like R, also has pre-installed datasets available for use. To find them, click on 'file', then click on 'Example Datasets' which will open up a new window. Under 'Description' click on the link for 'Example datasets installed with Stata' which will bring up a list of datasets to use for examples. For the purposes of this demonstration we will use the `'bplong.dta'` option. To load it into stata, click 'use' and it will appear in Stata.

This is fictionalized blood pressure data. In your variables column you should have five variables (`patient, sex, agegrp, when, bp`). Let's make a bar chart that looks at the patients within our dataset by gender and age. To make a bar chart type into your stata command console:

```stata
graph bar, over(sex) over(agegrp)
```
and the following output should appear in another window.

![Unstyled Stata Bar Graph](https://github.com/LOST-STATS/LOST-STATS.github.io/raw/master/Presentation/Figures/Images/bar_plot_graphs/bar_graph_1.png)

Congratulations, you've made your first bar chart in Stata! We can now visually see the make-up of our dataset by gender and age. We might want to change the axis labels or give this a title. To do so type the following in your command window:

```stata
graph bar, over(sex) over(agegrp) title(Our Graph) ytitle(Percent)
```

and the following graph shoud appear

![Styled Stata Bar Graph](https://github.com/LOST-STATS/LOST-STATS.github.io/raw/master/Presentation/Figures/Images/bar_plot_graphs/bar_graph_2.png)

Notice we gave our graph a title and capitalized the y axis. Lets add some color next. To do so type

```stata
graph bar, over(sex) over(agegrp) title(Our Graph) ytitle(Percent) bar(1, fcolor(red)) bar(2, fcolor(blue))
```
and the following graph should appear


![Colored and Styled Stata Bar Graph](https://github.com/LOST-STATS/LOST-STATS.github.io/raw/master/Presentation/Figures/Images/bar_plot_graphs/bar_graph_3.png)

<<<<<<< HEAD
Our bars are now red with a blue outline. Pretty neat! There are many sources of Stata help on the internet and many different way to customize your bar graphs. There is an official [Stata support](stata.com/support/) page that can answer queries regarding Stata.
=======
Our bars are now red with a blue outline. Pretty neat! There are many sources of Stata help on the internet and many different way to customize your bar graphs. There is an official [Stata support](http://www.stata.com/support/) page that can answer queries regarding Stata. 
>>>>>>> a1da8dbc
<|MERGE_RESOLUTION|>--- conflicted
+++ resolved
@@ -157,8 +157,4 @@
 
 ![Colored and Styled Stata Bar Graph](https://github.com/LOST-STATS/LOST-STATS.github.io/raw/master/Presentation/Figures/Images/bar_plot_graphs/bar_graph_3.png)
 
-<<<<<<< HEAD
-Our bars are now red with a blue outline. Pretty neat! There are many sources of Stata help on the internet and many different way to customize your bar graphs. There is an official [Stata support](stata.com/support/) page that can answer queries regarding Stata.
-=======
-Our bars are now red with a blue outline. Pretty neat! There are many sources of Stata help on the internet and many different way to customize your bar graphs. There is an official [Stata support](http://www.stata.com/support/) page that can answer queries regarding Stata. 
->>>>>>> a1da8dbc
+Our bars are now red with a blue outline. Pretty neat! There are many sources of Stata help on the internet and many different way to customize your bar graphs. There is an official [Stata support](http://www.stata.com/support/) page that can answer queries regarding Stata.